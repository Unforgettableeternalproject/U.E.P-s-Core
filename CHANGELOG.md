<<<<<<< HEAD
### Updated the post-commit hook to make the changelog.md more specific. 04/13
=======
### Develop branch init. 04/05 (HEAD -> develop)
>Sat, 5 Apr 2025 18:08:20 +0800

>Author: Bernie (ptyc4076@gmail.com)

>Commiter: Bernie (ptyc4076@gmail.com)




### Revised the whole project structure. 03/25 (origin/main, main)
>Tue, 25 Mar 2025 23:17:27 +0800
>>>>>>> 91ab7cf9

> Date: Sun, 13 Apr 2025 13:58:54 +0800

> Author: Bernie <ptyc4076@gmail.com>

> Branch: `develop`

> Commit: `14532a3be305d9b119971ce6d4f0572c8e307fc2`

---

<<<<<<< HEAD
### Cleared the previous changelog.md for better maintenance. 04/13
=======
### Added init files for the modules. 03/14
>Fri, 14 Mar 2025 23:04:40 +0800
>>>>>>> 91ab7cf9

> Date: Sun, 13 Apr 2025 17:58:28 +0800

> Author: Bernie <ptyc4076@gmail.com>

> Branch: `feature/stt_module_integration`

> Commit: `a790a82fa1623f6147fc30f97783fe03ca9c0feb`

---

### Cleared the previous changelog.md for better maintenance. 04/13

> Date: Sun, 13 Apr 2025 17:58:28 +0800

> Author: Bernie <ptyc4076@gmail.com>

> Branch: `feature/stt_module_integration`

> Commit: `c8fbdde20bcbc4565a71fa104b6d8d582b9505e9`

---

## Added the registry file and controller file. And addd a BaseModule interface for future uses. 04/13

> 2025-04-13 13:34:21

> Author: Bernie <ptyc4076@gmail.com>

> Commit: `f34ea027ea6d841cd6add3aa1a296c3628091d0e`

---


### Updated the post-commit hook to make the changelog.md more specific. 04/13

> Date: Sun, 13 Apr 2025 13:58:54 +0800

> Author: Bernie <ptyc4076@gmail.com>

> Branch: `develop`

> Commit: `14532a3be305d9b119971ce6d4f0572c8e307fc2`

---

### Feature #1 init. 04/05

> Date: Sat, 05 Apr 2025 18:09:48 +0800

> Author: Bernie <ptyc4076@gmail.com>

> Branch: `HEAD`

> Commit: `7fd45fec4939f05f3ba09a7f3d29753df5129502`

---

### Cleared the previous changelog.md for better maintenance. 04/13

> Date: Sun, 13 Apr 2025 17:58:28 +0800

> Author: Bernie <ptyc4076@gmail.com>

> Branch: `HEAD`

> Commit: `418db0331e8829a56c6d6ad71b226d873c4eced7`

---

### Cleared the previous changelog.md for better maintenance. 04/13

> Date: Sun, 13 Apr 2025 17:58:28 +0800

> Author: Bernie <ptyc4076@gmail.com>

> Branch: `HEAD`

> Commit: `5a32a732cc84da68f49b38122999db93be68ab64`

---

### Branch rebased to the latest develop. 04/13

> Date: Sun, 13 Apr 2025 18:03:55 +0800

> Author: Bernie <ptyc4076@gmail.com>

> Branch: `feature/stt_module_integration`

> Commit: `86028120364f89cb3887e7ec0a3333b61f54fb7e`

---
<|MERGE_RESOLUTION|>--- conflicted
+++ resolved
@@ -1,19 +1,4 @@
-<<<<<<< HEAD
 ### Updated the post-commit hook to make the changelog.md more specific. 04/13
-=======
-### Develop branch init. 04/05 (HEAD -> develop)
->Sat, 5 Apr 2025 18:08:20 +0800
-
->Author: Bernie (ptyc4076@gmail.com)
-
->Commiter: Bernie (ptyc4076@gmail.com)
-
-
-
-
-### Revised the whole project structure. 03/25 (origin/main, main)
->Tue, 25 Mar 2025 23:17:27 +0800
->>>>>>> 91ab7cf9
 
 > Date: Sun, 13 Apr 2025 13:58:54 +0800
 
@@ -25,12 +10,7 @@
 
 ---
 
-<<<<<<< HEAD
 ### Cleared the previous changelog.md for better maintenance. 04/13
-=======
-### Added init files for the modules. 03/14
->Fri, 14 Mar 2025 23:04:40 +0800
->>>>>>> 91ab7cf9
 
 > Date: Sun, 13 Apr 2025 17:58:28 +0800
 
@@ -124,3 +104,15 @@
 > Commit: `86028120364f89cb3887e7ec0a3333b61f54fb7e`
 
 ---
+
+### Conflict solved. 04/13
+
+> Date: Sun, 13 Apr 2025 18:04:50 +0800
+
+> Author: Bernie <ptyc4076@gmail.com>
+
+> Branch: `feature/stt_module_integration`
+
+> Commit: `305e3dc288da01d47e4423b5e94bcf3c6b2beb6a`
+
+---
