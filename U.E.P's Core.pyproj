<Project DefaultTargets="Build" xmlns="http://schemas.microsoft.com/developer/msbuild/2003" ToolsVersion="4.0">
  <PropertyGroup>
    <Configuration Condition=" '$(Configuration)' == '' ">Debug</Configuration>
    <SchemaVersion>2.0</SchemaVersion>
    <ProjectGuid>53ea4604-1de6-4edf-9ada-07dee2cab361</ProjectGuid>
    <ProjectHome>.</ProjectHome>
    <StartupFile>entry.py</StartupFile>
    <SearchPath>
    </SearchPath>
    <WorkingDirectory>.</WorkingDirectory>
    <OutputPath>.</OutputPath>
    <Name>U.E.P's Core</Name>
    <RootNamespace>U.E.P's Core</RootNamespace>
    <InterpreterId>MSBuild|env|$(MSBuildProjectFullPath)</InterpreterId>
    <IsWindowsApplication>False</IsWindowsApplication>
    <TestFramework>Pytest</TestFramework>
    <SuppressPackageInstallationPrompt>True</SuppressPackageInstallationPrompt>
  </PropertyGroup>
  <PropertyGroup Condition=" '$(Configuration)' == 'Debug' ">
    <DebugSymbols>true</DebugSymbols>
    <EnableUnmanagedDebugging>false</EnableUnmanagedDebugging>
  </PropertyGroup>
  <PropertyGroup Condition=" '$(Configuration)' == 'Release' ">
    <DebugSymbols>true</DebugSymbols>
    <EnableUnmanagedDebugging>false</EnableUnmanagedDebugging>
  </PropertyGroup>
  <ItemGroup>
    <Content Include=".env" />
    <Content Include=".env.example" />
    <Content Include=".gitignore" />
    <Content Include="arts\U.E.P.png" />
    <Content Include="configs\archive_history.json" />
    <Content Include="arts\U.E.P_concept.png" />
    <Content Include="CHANGELOG.md" />
    <Content Include="configs\config.yaml" />
    <Content Include="docs\SYS模組功能概覽.md" />
    <Content Include="docs\安裝與使用指南.md" />
    <Content Include="docs\專案結構說明.md" />
    <Content Include="docs\專案藍圖.md" />
    <Content Include="docs\本學期的專案進度.md" />
    <Content Include="docs\模組開發指南.md" />
    <Content Include="docs\第二階段進度.md" />
    <Content Include="memory\dev_faiss_index" />
    <Content Include="memory\dev_metadata.json" />
    <Content Include="models\nlp\command_chat_classifier\config.json" />
    <Content Include="models\nlp\command_chat_classifier\pytorch_model.bin" />
    <Content Include="models\nlp\command_chat_classifier\special_tokens_map.json" />
    <Content Include="models\nlp\command_chat_classifier\tokenizer_config.json" />
    <Content Include="models\nlp\command_chat_classifier\vocab.txt" />
    <Content Include="models\stt\whisper\README.md" />
    <Content Include="models\stt\whisper\whisper-base.en-q5_1.bin" />
    <Content Include="models\stt\whisper\whisper-large-v3\.cache\huggingface\.gitignore" />
    <Content Include="models\stt\whisper\whisper-large-v3\.cache\huggingface\download\.gitattributes.metadata" />
    <Content Include="models\stt\whisper\whisper-large-v3\.cache\huggingface\download\added_tokens.json.metadata" />
    <Content Include="models\stt\whisper\whisper-large-v3\.cache\huggingface\download\config.json.metadata" />
    <Content Include="models\stt\whisper\whisper-large-v3\.cache\huggingface\download\flax_model.msgpack.metadata" />
    <Content Include="models\stt\whisper\whisper-large-v3\.cache\huggingface\download\generation_config.json.metadata" />
    <Content Include="models\stt\whisper\whisper-large-v3\.cache\huggingface\download\merges.txt.metadata" />
    <Content Include="models\stt\whisper\whisper-large-v3\.cache\huggingface\download\model.fp32-00001-of-00002.safetensors.metadata" />
    <Content Include="models\stt\whisper\whisper-large-v3\.cache\huggingface\download\model.fp32-00002-of-00002.safetensors.metadata" />
    <Content Include="models\stt\whisper\whisper-large-v3\.cache\huggingface\download\model.safetensors.index.fp32.json.metadata" />
    <Content Include="models\stt\whisper\whisper-large-v3\.cache\huggingface\download\model.safetensors.metadata" />
    <Content Include="models\stt\whisper\whisper-large-v3\.cache\huggingface\download\normalizer.json.metadata" />
    <Content Include="models\stt\whisper\whisper-large-v3\.cache\huggingface\download\preprocessor_config.json.metadata" />
    <Content Include="models\stt\whisper\whisper-large-v3\.cache\huggingface\download\pytorch_model.bin.index.fp32.json.metadata" />
    <Content Include="models\stt\whisper\whisper-large-v3\.cache\huggingface\download\pytorch_model.bin.metadata" />
    <Content Include="models\stt\whisper\whisper-large-v3\.cache\huggingface\download\pytorch_model.fp32-00001-of-00002.bin.metadata" />
    <Content Include="models\stt\whisper\whisper-large-v3\.cache\huggingface\download\pytorch_model.fp32-00002-of-00002.bin.metadata" />
    <Content Include="models\stt\whisper\whisper-large-v3\.cache\huggingface\download\README.md.metadata" />
    <Content Include="models\stt\whisper\whisper-large-v3\.cache\huggingface\download\special_tokens_map.json.metadata" />
    <Content Include="models\stt\whisper\whisper-large-v3\.cache\huggingface\download\tokenizer.json.metadata" />
    <Content Include="models\stt\whisper\whisper-large-v3\.cache\huggingface\download\tokenizer_config.json.metadata" />
    <Content Include="models\stt\whisper\whisper-large-v3\.cache\huggingface\download\vocab.json.metadata" />
    <Content Include="models\stt\whisper\whisper-large-v3\.gitattributes" />
    <Content Include="models\stt\whisper\whisper-large-v3\added_tokens.json" />
    <Content Include="models\stt\whisper\whisper-large-v3\config.json" />
    <Content Include="models\stt\whisper\whisper-large-v3\flax_model.msgpack" />
    <Content Include="models\stt\whisper\whisper-large-v3\generation_config.json" />
    <Content Include="models\stt\whisper\whisper-large-v3\merges.txt" />
    <Content Include="models\stt\whisper\whisper-large-v3\model.fp32-00001-of-00002.safetensors" />
    <Content Include="models\stt\whisper\whisper-large-v3\model.fp32-00002-of-00002.safetensors" />
    <Content Include="models\stt\whisper\whisper-large-v3\model.safetensors" />
    <Content Include="models\stt\whisper\whisper-large-v3\model.safetensors.index.fp32.json" />
    <Content Include="models\stt\whisper\whisper-large-v3\normalizer.json" />
    <Content Include="models\stt\whisper\whisper-large-v3\preprocessor_config.json" />
    <Content Include="models\stt\whisper\whisper-large-v3\pytorch_model.bin" />
    <Content Include="models\stt\whisper\whisper-large-v3\pytorch_model.bin.index.fp32.json" />
    <Content Include="models\stt\whisper\whisper-large-v3\pytorch_model.fp32-00001-of-00002.bin" />
    <Content Include="models\stt\whisper\whisper-large-v3\pytorch_model.fp32-00002-of-00002.bin" />
    <Content Include="models\stt\whisper\whisper-large-v3\README.md" />
    <Content Include="models\stt\whisper\whisper-large-v3\special_tokens_map.json" />
    <Content Include="models\stt\whisper\whisper-large-v3\tokenizer.json" />
    <Content Include="models\stt\whisper\whisper-large-v3\tokenizer_config.json" />
    <Content Include="models\stt\whisper\whisper-large-v3\vocab.json" />
    <Content Include="models\tts\hubert_base.pt" />
    <Content Include="models\tts\rmvpe.pt" />
    <Content Include="models\tts\RVC_weights\Could change to this\U.E.P_sweet.index" />
    <Content Include="models\tts\RVC_weights\Could change to this\U.E.P_sweet.pth" />
    <Content Include="models\tts\U.E.P_normal.index" />
    <Content Include="models\tts\U.E.P_normal.pth" />
    <Content Include="modules\ani_module\config.yaml" />
    <Content Include="modules\ani_module\example_input.json" />
    <Content Include="modules\ani_module\example_output.json" />
    <Content Include="modules\llm_module\config.yaml" />
    <Content Include="modules\mem_module\analysis\__pycache__\memory_analyzer.cpython-310.pyc" />
    <Content Include="modules\mem_module\analysis\__pycache__\memory_summarizer.cpython-310.pyc" />
    <Content Include="modules\mem_module\analysis\__pycache__\__init__.cpython-310.pyc" />
    <Content Include="modules\mem_module\config.yaml" />
    <Content Include="modules\mem_module\core\__pycache__\identity_manager.cpython-310.pyc" />
    <Content Include="modules\mem_module\core\__pycache__\snapshot_key_manager.cpython-310.pyc" />
    <Content Include="modules\mem_module\core\__pycache__\snapshot_manager.cpython-310.pyc" />
    <Content Include="modules\mem_module\core\__pycache__\__init__.cpython-310.pyc" />
    <Content Include="modules\mem_module\retrieval\__pycache__\semantic_retriever.cpython-310.pyc" />
    <Content Include="modules\mem_module\retrieval\__pycache__\__init__.cpython-310.pyc" />
    <Content Include="modules\mem_module\storage\__pycache__\identity_isolation.cpython-310.pyc" />
    <Content Include="modules\mem_module\storage\__pycache__\metadata_storage.cpython-310.pyc" />
    <Content Include="modules\mem_module\storage\__pycache__\storage_manager.cpython-310.pyc" />
    <Content Include="modules\mem_module\storage\__pycache__\vector_index.cpython-310.pyc" />
    <Content Include="modules\mem_module\storage\__pycache__\__init__.cpython-310.pyc" />
    <Content Include="modules\mov_module\config.yaml" />
    <Content Include="modules\mov_module\example_input.json" />
    <Content Include="modules\mov_module\example_output.json" />
    <Content Include="modules\nlp_module\config.yaml" />
    <Content Include="modules\nlp_module\example_input.json" />
    <Content Include="modules\nlp_module\example_output.json" />
    <Content Include="modules\stt_module\config.yaml" />
    <Content Include="modules\stt_module\example_input.json" />
    <Content Include="modules\stt_module\example_output.json" />
    <Content Include="modules\sys_module\config.yaml" />
    <Content Include="modules\sys_module\example_input.json" />
    <Content Include="modules\sys_module\example_output.json" />
    <Content Include="modules\sys_module\functions.yaml" />
    <Content Include="modules\sys_module\workflows\__pycache__\file_workflows.cpython-310.pyc" />
    <Content Include="modules\sys_module\workflows\__pycache__\test_workflows.cpython-310-pytest-8.3.3.pyc" />
    <Content Include="modules\sys_module\workflows\__pycache__\test_workflows.cpython-310.pyc" />
    <Content Include="modules\sys_module\workflows\__pycache__\__init__.cpython-310.pyc" />
    <Content Include="modules\tts_module\config.yaml" />
    <Content Include="modules\tts_module\example_input.json" />
    <Content Include="modules\tts_module\example_output.json" />
    <Content Include="modules\tts_module\lib\infer_pack\__pycache__\attentions.cpython-310.pyc" />
    <Content Include="modules\tts_module\lib\infer_pack\__pycache__\attentions.cpython-39.pyc" />
    <Content Include="modules\tts_module\lib\infer_pack\__pycache__\commons.cpython-310.pyc" />
    <Content Include="modules\tts_module\lib\infer_pack\__pycache__\commons.cpython-39.pyc" />
    <Content Include="modules\tts_module\lib\infer_pack\__pycache__\models.cpython-310.pyc" />
    <Content Include="modules\tts_module\lib\infer_pack\__pycache__\models.cpython-39.pyc" />
    <Content Include="modules\tts_module\lib\infer_pack\__pycache__\modules.cpython-310.pyc" />
    <Content Include="modules\tts_module\lib\infer_pack\__pycache__\modules.cpython-39.pyc" />
    <Content Include="modules\tts_module\lib\infer_pack\__pycache__\transforms.cpython-310.pyc" />
    <Content Include="modules\tts_module\lib\infer_pack\__pycache__\transforms.cpython-39.pyc" />
    <Content Include="modules\ui_module\config.yaml" />
    <Content Include="modules\ui_module\example_input.json" />
    <Content Include="modules\ui_module\example_output.json" />
    <Content Include="README.md" />
    <Content Include="README.zh-tw.md" />
    <Content Include="requirements.in" />
    <Content Include="requirements.txt" />
    <Content Include="train\nlp\dataset.csv" />
    <Content Include="train\nlp\data\annotated\dev.conllu" />
    <Content Include="train\nlp\data\annotated\dev.jsonl" />
    <Content Include="train\nlp\data\annotated\test.conllu" />
    <Content Include="train\nlp\data\annotated\test.jsonl" />
    <Content Include="train\nlp\data\annotated\train.conllu" />
    <Content Include="train\nlp\data\annotated\train.jsonl" />
    <Content Include="train\nlp\data\backup\dev_20250821_171712.conllu" />
    <Content Include="train\nlp\data\backup\dev_20250821_171712.jsonl" />
    <Content Include="train\nlp\data\backup\test_20250821_171712.conllu" />
    <Content Include="train\nlp\data\backup\test_20250821_171712.jsonl" />
    <Content Include="train\nlp\data\backup\train_20250821_171712.conllu" />
    <Content Include="train\nlp\data\backup\train_20250821_171712.jsonl" />
    <Content Include="train\nlp\data\statistics\data_statistics.json" />
    <Content Include="train\nlp\data\test_report.json" />
    <Content Include="train\tts\dataset.csv" />
    <Content Include="wheel\fairseq-0.12.2-cp310-cp310-win_amd64.whl" />
    <Content Include="wheel\simpleaudio-1.0.4-cp310-cp310-win_amd64.whl" />
  </ItemGroup>
  <ItemGroup>
    <Interpreter Include="env\">
      <Id>env</Id>
      <Version>3.10</Version>
      <Description>env (Python 3.10 (64-bit))</Description>
      <InterpreterPath>Scripts\python.exe</InterpreterPath>
      <WindowsInterpreterPath>Scripts\pythonw.exe</WindowsInterpreterPath>
      <PathEnvironmentVariable>PYTHONPATH</PathEnvironmentVariable>
      <Architecture>X64</Architecture>
    </Interpreter>
  </ItemGroup>
  <ItemGroup>
    <Compile Include="configs\config_loader.py" />
    <Compile Include="core\controller.py" />
    <Compile Include="core\data_transformer.py" />
    <Compile Include="core\framework.py" />
<<<<<<< HEAD
=======
    <Compile Include="core\frontend_base.py" />
>>>>>>> 6a756dd5
    <Compile Include="core\module_base.py" />
    <Compile Include="core\production_runner.py" />
    <Compile Include="core\registry.py" />
    <Compile Include="core\router.py" />
    <Compile Include="core\schemas.py" />
    <Compile Include="core\schema_adapter.py" />
    <Compile Include="core\session_manager.py" />
    <Compile Include="core\state_manager.py" />
<<<<<<< HEAD
=======
    <Compile Include="core\state_queue.py" />
>>>>>>> 6a756dd5
    <Compile Include="core\strategies.py" />
    <Compile Include="core\system_initializer.py" />
    <Compile Include="core\system_loop.py" />
    <Compile Include="core\working_context.py" />
    <Compile Include="devtools\debugger.py" />
    <Compile Include="modules\llm_module\cache_manager.py" />
<<<<<<< HEAD
=======
    <Compile Include="modules\frontend_integration.py" />
>>>>>>> 6a756dd5
    <Compile Include="modules\llm_module\gemini_client.py" />
    <Compile Include="modules\llm_module\learning_engine.py" />
    <Compile Include="modules\llm_module\module_interfaces.py" />
    <Compile Include="modules\llm_module\prompt_manager.py" />
    <Compile Include="modules\mem_module\analysis\memory_analyzer.py" />
    <Compile Include="modules\mem_module\analysis\memory_summarizer.py" />
    <Compile Include="modules\mem_module\analysis\__init__.py" />
    <Compile Include="modules\mem_module\core\identity_manager.py" />
    <Compile Include="modules\mem_module\core\snapshot_key_manager.py" />
    <Compile Include="modules\mem_module\core\snapshot_manager.py" />
    <Compile Include="modules\mem_module\core\__init__.py" />
    <Compile Include="modules\mem_module\memory_manager.py" />
    <Compile Include="modules\mem_module\retrieval\semantic_retriever.py" />
    <Compile Include="modules\mem_module\retrieval\__init__.py" />
    <Compile Include="modules\mem_module\storage\identity_isolation.py" />
    <Compile Include="modules\mem_module\storage\metadata_storage.py" />
    <Compile Include="modules\mem_module\storage\storage_manager.py" />
    <Compile Include="modules\mem_module\storage\vector_index.py" />
    <Compile Include="modules\mem_module\storage\__init__.py" />
    <Compile Include="modules\mem_module\working_context_handler.py" />
    <Compile Include="modules\nlp_module\bio_tagger.py" />
    <Compile Include="modules\nlp_module\identity_manager.py" />
    <Compile Include="modules\nlp_module\intent_analyzer.py" />
    <Compile Include="modules\nlp_module\multi_intent_context.py" />
    <Compile Include="modules\stt_module\smart_keyword_detector.py" />
    <Compile Include="modules\stt_module\speaker_context_handler.py" />
    <Compile Include="modules\stt_module\speaker_identification.py" />
    <Compile Include="modules\stt_module\vad.py" />
    <Compile Include="modules\stt_module\vad_module.py" />
    <Compile Include="modules\sys_module\actions\automation_helper.py" />
    <Compile Include="modules\sys_module\actions\language_map.py" />
    <Compile Include="modules\sys_module\actions\text_processing.py" />
    <Compile Include="modules\sys_module\actions\file_interaction.py" />
    <Compile Include="modules\sys_module\actions\integrations.py" />
    <Compile Include="modules\sys_module\actions\time_zone.py" />
    <Compile Include="modules\sys_module\actions\window_control.py" />
    <Compile Include="modules\sys_module\legacy_direct_actions.py" />
    <Compile Include="modules\sys_module\workflows.py" />
    <Compile Include="modules\sys_module\workflows\file_workflows.py" />
    <Compile Include="modules\sys_module\workflows\test_workflows.py" />
    <Compile Include="modules\sys_module\workflows\__init__.py" />
    <Compile Include="modules\tts_module\config.py" />
    <Compile Include="modules\tts_module\infer_core.py" />
    <Compile Include="modules\tts_module\lib\infer_pack\attentions.py" />
    <Compile Include="modules\tts_module\lib\infer_pack\commons.py" />
    <Compile Include="modules\tts_module\lib\infer_pack\models.py" />
    <Compile Include="modules\tts_module\lib\infer_pack\models_dml.py" />
    <Compile Include="modules\tts_module\lib\infer_pack\models_onnx.py" />
    <Compile Include="modules\tts_module\lib\infer_pack\modules.py" />
    <Compile Include="modules\tts_module\lib\infer_pack\modules\F0Predictor\DioF0Predictor.py" />
    <Compile Include="modules\tts_module\lib\infer_pack\modules\F0Predictor\F0Predictor.py" />
    <Compile Include="modules\tts_module\lib\infer_pack\modules\F0Predictor\HarvestF0Predictor.py" />
    <Compile Include="modules\tts_module\lib\infer_pack\modules\F0Predictor\PMF0Predictor.py" />
    <Compile Include="modules\tts_module\lib\infer_pack\modules\F0Predictor\__init__.py" />
    <Compile Include="modules\tts_module\lib\infer_pack\onnx_inference.py" />
    <Compile Include="modules\tts_module\lib\infer_pack\transforms.py" />
    <Compile Include="modules\tts_module\rmvpe.py" />
    <Compile Include="modules\tts_module\vc_infer_pipeline.py" />
    <Compile Include="module_tests\extra_tests.py" />
    <Compile Include="module_tests\integration_tests.py" />
    <Compile Include="module_tests\test_sys_module.py" />
    <Compile Include="module_tests\test_tts_module.py" />
    <Compile Include="train\nlp\annotation_tool.py" />
    <Compile Include="train\nlp\data_generator_adapter.py" />
    <Compile Include="train\nlp\deprecated_train_dbert.py" />
    <Compile Include="train\nlp\manual_data_adder.py" />
    <Compile Include="train\nlp\optimize_bio_model.py" />
    <Compile Include="train\nlp\test_bio_model.py" />
    <Compile Include="train\nlp\test_nlp_integration.py" />
    <Compile Include="train\nlp\training_data_generator.py" />
    <Compile Include="train\nlp\train_bio_model.py" />
    <Compile Include="utils\clean_speaker_database.py" />
    <Compile Include="utils\debug_file_dropper.py" />
    <Compile Include="utils\debug_helper.py" />
    <Compile Include="utils\logger.py" />
    <Compile Include="entry.py" />
    <Compile Include="utils\module_creater.py" />
    <Compile Include="modules\ani_module\ani_module.py" />
    <Compile Include="modules\ani_module\schemas.py" />
    <Compile Include="modules\ani_module\tests\test_ani_module_module.py" />
    <Compile Include="modules\ani_module\__init__.py" />
    <Compile Include="modules\llm_module\llm_module.py" />
    <Compile Include="modules\llm_module\schemas.py" />
    <Compile Include="module_tests\test_llm_module.py" />
    <Compile Include="modules\llm_module\__init__.py" />
    <Compile Include="modules\mem_module\mem_module.py" />
    <Compile Include="modules\mem_module\schemas.py" />
    <Compile Include="module_tests\test_mem_module.py" />
    <Compile Include="modules\mem_module\__init__.py" />
    <Compile Include="modules\mov_module\mov_module.py" />
    <Compile Include="modules\mov_module\schemas.py" />
    <Compile Include="modules\mov_module\tests\test_mov_module_module.py" />
    <Compile Include="modules\mov_module\__init__.py" />
    <Compile Include="modules\nlp_module\nlp_module.py" />
    <Compile Include="modules\nlp_module\schemas.py" />
    <Compile Include="module_tests\test_nlp_module.py" />
    <Compile Include="modules\nlp_module\__init__.py" />
    <Compile Include="modules\stt_module\schemas.py" />
    <Compile Include="modules\stt_module\stt_module.py" />
    <Compile Include="module_tests\test_stt_module.py" />
    <Compile Include="modules\stt_module\__init__.py" />
    <Compile Include="modules\sys_module\schemas.py" />
    <Compile Include="modules\sys_module\sys_module.py" />
    <Compile Include="modules\sys_module\__init__.py" />
    <Compile Include="modules\tts_module\schemas.py" />
    <Compile Include="modules\tts_module\tts_module.py" />
    <Compile Include="modules\tts_module\__init__.py" />
    <Compile Include="modules\ui_module\schemas.py" />
    <Compile Include="modules\ui_module\tests\test_ui_module_module.py" />
    <Compile Include="modules\ui_module\ui_module.py" />
    <Compile Include="modules\ui_module\__init__.py" />
    <Compile Include="modules\__init__.py" />
    <Compile Include="utils\module_status.py" />
    <Compile Include="utils\prompt_builder.py" />
    <Compile Include="utils\prompt_templates.py" />
    <Compile Include="utils\schema_converter.py" />
    <Compile Include="utils\tts_chunker.py" />
  </ItemGroup>
  <ItemGroup>
    <Folder Include="examples\" />
    <Folder Include="logs\debug\" />
    <Folder Include="logs\error\" />
    <Folder Include="logs\runtime\" />
    <Folder Include="memory\" />
    <Folder Include="models\nlp\" />
    <Folder Include="models\nlp\command_chat_classifier\" />
    <Folder Include="models\stt\" />
    <Folder Include="models\stt\whisper\" />
    <Folder Include="models\stt\whisper\whisper-large-v3\" />
    <Folder Include="models\stt\whisper\whisper-large-v3\.cache\" />
    <Folder Include="models\stt\whisper\whisper-large-v3\.cache\huggingface\" />
    <Folder Include="models\stt\whisper\whisper-large-v3\.cache\huggingface\download\" />
    <Folder Include="models\tts\" />
    <Folder Include="models\tts\RVC_weights\" />
    <Folder Include="models\tts\RVC_weights\Could change to this\" />
    <Folder Include="modules\" />
    <Folder Include="configs\" />
    <Folder Include="arts\" />
    <Folder Include="core\" />
    <Folder Include="devtools\" />
    <Folder Include="docs\" />
    <Folder Include="modules\ani_module\" />
    <Folder Include="modules\ani_module\tests\" />
    <Folder Include="modules\llm_module\" />
    <Folder Include="modules\llm_module\tests\" />
    <Folder Include="modules\mem_module\" />
    <Folder Include="modules\mem_module\analysis\" />
    <Folder Include="modules\mem_module\analysis\__pycache__\" />
    <Folder Include="modules\mem_module\core\" />
    <Folder Include="modules\mem_module\core\__pycache__\" />
    <Folder Include="modules\mem_module\retrieval\" />
    <Folder Include="modules\mem_module\retrieval\__pycache__\" />
    <Folder Include="modules\mem_module\storage\" />
    <Folder Include="modules\mem_module\storage\__pycache__\" />
    <Folder Include="modules\mov_module\" />
    <Folder Include="modules\mov_module\tests\" />
    <Folder Include="modules\nlp_module\" />
    <Folder Include="modules\stt_module\" />
    <Folder Include="modules\sys_module\" />
    <Folder Include="modules\sys_module\actions\" />
    <Folder Include="modules\sys_module\workflows\" />
    <Folder Include="modules\sys_module\workflows\__pycache__\" />
    <Folder Include="modules\tts_module\" />
    <Folder Include="modules\tts_module\lib\" />
    <Folder Include="modules\tts_module\lib\infer_pack\" />
    <Folder Include="modules\tts_module\lib\infer_pack\modules\" />
    <Folder Include="modules\tts_module\lib\infer_pack\modules\F0Predictor\" />
    <Folder Include="modules\tts_module\lib\infer_pack\__pycache__\" />
    <Folder Include="modules\tts_module\temp\" />
    <Folder Include="modules\ui_module\" />
    <Folder Include="modules\ui_module\tests\" />
    <Folder Include="models\" />
    <Folder Include="logs\" />
    <Folder Include="module_tests\" />
    <Folder Include="train\" />
    <Folder Include="train\nlp\" />
    <Folder Include="train\nlp\data\" />
    <Folder Include="train\nlp\data\annotated\" />
    <Folder Include="train\nlp\data\backup\" />
    <Folder Include="train\nlp\data\metadata\" />
    <Folder Include="train\nlp\data\raw\" />
    <Folder Include="train\nlp\data\statistics\" />
    <Folder Include="train\tts\" />
    <Folder Include="utils\" />
    <Folder Include="wheel\" />
  </ItemGroup>
  <ItemGroup>
    <InterpreterReference Include="Global|PythonCore|3.10" />
  </ItemGroup>
  <Import Project="$(MSBuildExtensionsPath32)\Microsoft\VisualStudio\v$(VisualStudioVersion)\Python Tools\Microsoft.PythonTools.targets" />
  <!-- Uncomment the CoreCompile target to enable the Build command in
       Visual Studio and specify your pre- and post-build commands in
       the BeforeBuild and AfterBuild targets below. -->
  <!--<Target Name="CoreCompile" />-->
  <Target Name="BeforeBuild">
  </Target>
  <Target Name="AfterBuild">
  </Target>
</Project><|MERGE_RESOLUTION|>--- conflicted
+++ resolved
@@ -189,10 +189,7 @@
     <Compile Include="core\controller.py" />
     <Compile Include="core\data_transformer.py" />
     <Compile Include="core\framework.py" />
-<<<<<<< HEAD
-=======
     <Compile Include="core\frontend_base.py" />
->>>>>>> 6a756dd5
     <Compile Include="core\module_base.py" />
     <Compile Include="core\production_runner.py" />
     <Compile Include="core\registry.py" />
@@ -201,20 +198,14 @@
     <Compile Include="core\schema_adapter.py" />
     <Compile Include="core\session_manager.py" />
     <Compile Include="core\state_manager.py" />
-<<<<<<< HEAD
-=======
     <Compile Include="core\state_queue.py" />
->>>>>>> 6a756dd5
     <Compile Include="core\strategies.py" />
     <Compile Include="core\system_initializer.py" />
     <Compile Include="core\system_loop.py" />
     <Compile Include="core\working_context.py" />
     <Compile Include="devtools\debugger.py" />
     <Compile Include="modules\llm_module\cache_manager.py" />
-<<<<<<< HEAD
-=======
     <Compile Include="modules\frontend_integration.py" />
->>>>>>> 6a756dd5
     <Compile Include="modules\llm_module\gemini_client.py" />
     <Compile Include="modules\llm_module\learning_engine.py" />
     <Compile Include="modules\llm_module\module_interfaces.py" />
