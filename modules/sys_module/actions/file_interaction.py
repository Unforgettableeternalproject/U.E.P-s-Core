--- conflicted
+++ resolved
@@ -363,222 +363,4 @@
         "summary_file": str(summary_file_path),
         "tags": tags
     }
-<<<<<<< HEAD
-    
-=======
-
-def translate(file_path: str, dest_lang: str):
-    """將傳入檔案翻譯成目標語言並匯出"""
-
-    import re
-    import time
-    import filetype
-    import pdfplumber
-    import nltk
-    from googletrans import Translator
-    from docx import Document
-    from modules.sys_module.actions import laguage_map
-
-    try:
-        file_path_obj = Path(file_path)
-        dest_code = laguage_map.lang_map[dest_lang]
-        export_file(dest_code, file_path, file_path_obj.parent)
-    except Exception as e:
-        error_log(f"[file] 翻譯流程失敗：{e}")
-        raise
-
-    try:
-        nltk.data.find('tokenizers/punkt')
-    except LookupError:
-        nltk.download('punkt')
-    from nltk.tokenize import sent_tokenize
-
-    def chunk_text(text, chunk_size=3000):
-        sentences = sent_tokenize(text) # 分句    
-        chunks = []
-        current_chunk = ""
-    
-        for sentence in sentences:
-            sentence_len = len(sentence)
-        
-            # 長句子處理：如果句子長度超過 chunk_size，則進一步分割
-            if sentence_len > chunk_size:
-                if current_chunk:
-                    chunks.append(current_chunk.strip())
-                    current_chunk = ""
-                split_long_sentence(sentence, chunks)
-                continue
-        
-            # 一般情況：是否加入當前 chunk 會超出限制
-            if len(current_chunk) + sentence_len + 1 > chunk_size:
-                chunks.append(current_chunk.strip())
-                current_chunk = sentence + " "
-            else:
-                current_chunk += sentence + " "
-    
-        if current_chunk:
-            chunks.append(current_chunk.strip())
-        return chunks
-
-    def split_long_sentence(sentence, chunk, chunk_size = 3000):
-        parts = re.split(r'([，；,;])', sentence)
-        current = ""
-        for part in parts:
-            if len(current) + len(part) > chunk_size:
-                if current:
-                    chunk.append(current)
-                current = part
-            else:
-                current += part
-        if current:
-            chunk.append(current)
-
-    def translate_chunk(chunk, dest_lang, translator, max_retry=3, wait_secs = 2):
-        num = 0
-        while num < max_retry:
-            try:
-                translated = translator.translate(chunk, dest=dest_lang)
-                return translated.text
-
-            except Exception as e:
-                error_log(f"[file] 文章分句上產生錯誤translate_chunk error: {e}")
-                if num < max_retry - 1:
-                    error_log(f"[file] {wait_secs}後再嘗試")
-                    time.sleep(wait_secs)
-                else:
-                    error_log("[file] 已達最大重試次數。直接回傳整個區塊")
-                    return chunk
-
-            num += 1
-
-    def deter_file_type(path):
-        kind = filetype.guess(path)
-        if kind is None:
-            error_log("[file] 無法得知檔案類型")
-            return 
-        else:
-            file_type = kind.extension
-            info_log(f"[file] 檔案類型為{file_type}")
-            return file_type
-
-
-    def pdf_segmenter(path):
-        all_text_list = []
-        try:
-            with pdfplumber.open(path) as pdf:
-                for page in pdf.pages:
-                    page_text = page.extract_text()
-                    if page_text:
-                        all_text_list.append(page_text)
-            return all_text_list
-        except Exception as e:
-            error_log(f"[file] PDF 段落切割失敗：{e}")
-            raise
-
-    def docx_segmenter(path):
-        try :
-            doc = Document(path)
-            all_text_list = []
-            for page in doc.paragraphs:
-                text = page.text.strip()
-                if text:
-                    all_text_list.append(text)
-            return all_text_list
-        except Exception as e:
-            error_log(f"[file] DOCX 段落切割失敗：{e}")
-            raise
-
-    def export_file(dest_code, origin_file_path, dest_file_path, ):
-        file_type = deter_file_type(origin_file_path)
-        doc = Document()
-        translator = Translator()
-        all_text_list = []
-
-        if file_type == "docx":
-            all_text_list = docx_segmenter(origin_file_path)
-        elif file_type == "pdf":
-            all_text_list =pdf_segmenter(origin_file_path)
-        else: # 假設是純文本文件
-            with open(origin_file_path, "r", encoding="utf-8") as f:
-                text = f.read()
-                all_text_list = [text]
-
-        for para in all_text_list:
-            chunks = chunk_text(para)
-            translate_paragraph = ""
-            for chunk in chunks:
-                translated_text = translate_chunk(chunk, dest_code, translator)
-                translate_paragraph += translated_text
-            doc.add_paragraph(translate_paragraph)
-
-        base_name = os.path.splitext(os.path.basename(origin_file_path))[0]
-        new_file_name = f"{base_name}_{dest_code}_traslate.docx"
-        full_dest_path = os.path.join(dest_file_path, new_file_name)
-        try:
-            doc.save(full_dest_path)
-            info_log(f"[file] 翻譯文件已輸出：{full_dest_path}")
-            try:
-                os.startfile(full_dest_path)  # Windows 專用
-            except Exception as e:
-                error_log(f"[file] 無法自動開啟文件：{e}")
-        except Exception as e:
-            error_log(f"[file] 翻譯文件輸出失敗：{e}")
-            raise
-
-def clean_trash_bin():
-    """使用管理員權限清除資源回收桶內部檔案"""
-
-    import platform
-    import subprocess
-    import shutil
-
-    system = platform.system()
-
-    try:
-        if system == "Windows":
-            result = subprocess.run(
-                ["powershell", "-Command", "Clear-RecycleBin -Force"],
-                capture_output=True, text=True
-            )
-            if result.returncode == 0:
-                info_log("[file] 回收桶已清空")
-            else:
-                info_log("[file] 回收桶已清空，但返回非零狀態，忽略")
-
-        elif system == "Darwin":  # macOS
-            trash_path = os.path.expanduser("~/.Trash")
-            if os.path.exists(trash_path):
-                for file in os.listdir(trash_path):
-                    file_path = os.path.join(trash_path, file)
-                    if os.path.isfile(file_path) or os.path.islink(file_path):
-                        os.remove(file_path)
-                    elif os.path.isdir(file_path):
-                        shutil.rmtree(file_path)
-            info_log("[file] macOS 資源回收桶已清空")
-
-        elif system == "Linux":
-            trash_paths = [
-                os.path.expanduser("~/.local/share/Trash/files"),
-                os.path.expanduser("~/.local/share/Trash/info")
-            ]
-            for path in trash_paths:
-                if os.path.exists(path):
-                    for file in os.listdir(path):
-                        file_path = os.path.join(path, file)
-                        try:
-                            if os.path.isfile(file_path) or os.path.islink(file_path):
-                                os.remove(file_path)
-                            elif os.path.isdir(file_path):
-                                shutil.rmtree(file_path)
-                        except Exception as e:
-                            error_log(f"[file] 刪除 {file_path} 失敗: {e}")
-
-            info_log("[file] Linux 資源回收桶已清空")
-
-        else:
-            error_log(f"[file] 不支援的系統：{system}")
-
-    except Exception as e:
-        error_log(f"[file] 清理失敗：{e}")
-        raise
->>>>>>> 6a756dd5
+    