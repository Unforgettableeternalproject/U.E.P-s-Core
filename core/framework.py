# core/framework.py
"""
UEP 核心框架 - 系統骨架和模組註冊管理

這個框架負責：
- 模組註冊與代管
- 系統層模組的 Meta 定義
- 為系統流程提供基礎骨架
- 向 registry 註冊模組

設計原則：
- 專注於骨架功能，不重複實現管理器邏輯
- 為後續系統流程提供基礎架構
- 輕量化設計，避免功能重疊
"""

import time
import threading
from typing import Dict, Any, Optional, List
from enum import Enum, auto
from dataclasses import dataclass, field
from datetime import datetime
from collections import defaultdict, deque
from abc import ABC, abstractmethod

from utils.debug_helper import debug_log, info_log, error_log


class ModuleState(Enum):
    """模組狀態"""
    AVAILABLE = "available"      # 可用
    BUSY = "busy"               # 忙碌中
    ERROR = "error"             # 錯誤狀態
    DISABLED = "disabled"       # 已停用
    INITIALIZING = "initializing"  # 初始化中


class ModuleType(Enum):
    """模組類型"""
    INPUT = "input"             # 輸入層模組 (STT)
    PROCESSING = "processing"   # 處理層模組 (NLP, MEM, LLM)
    OUTPUT = "output"          # 輸出層模組 (TTS)
    SYSTEM = "system"          # 系統層模組 (SYS)
    UI = "ui"                  # 用戶介面模組


@dataclass
class ModuleCapabilities:
    """模組能力定義"""
    # STT 模組能力
    STT_CAPABILITIES = [
        "speech_recognition", 
        "speaker_identification", 
        "voice_activity_detection",
        "real_time_transcription"
    ]
    
    # NLP 模組能力  
    NLP_CAPABILITIES = [
        "intent_recognition",
        "sentiment_analysis", 
        "text_classification",
        "language_understanding",
        "entity_extraction"
    ]
    
    # MEM 模組能力
    MEM_CAPABILITIES = [
        "memory_storage",
        "memory_retrieval", 
        "contextual_search",
        "semantic_indexing",
        "memory_analysis"
    ]
    
    # LLM 模組能力
    LLM_CAPABILITIES = [
        "text_generation",
        "conversation",
        "question_answering", 
        "reasoning",
        "summarization"
    ]
    
    # SYS 模組能力
    SYS_CAPABILITIES = [
        "system_command",
        "file_operations",
        "process_management",
        "workflow_execution"
    ]
    
    # TTS 模組能力
    TTS_CAPABILITIES = [
        "text_to_speech",
        "voice_synthesis",
        "audio_output",
        "voice_cloning"
    ]


@dataclass
class PerformanceMetrics:
    """模組效能指標"""
    module_id: str
    timestamp: float = field(default_factory=time.time)
    
    # 處理效能
    processing_time: float = 0.0  # 最近一次處理時間 (秒)
    average_processing_time: float = 0.0  # 平均處理時間
    peak_processing_time: float = 0.0  # 峰值處理時間
    
    # 記憶體使用
    memory_usage: float = 0.0  # 當前記憶體使用 (MB)
    peak_memory_usage: float = 0.0  # 峰值記憶體使用
    
    # 工作負載統計
    total_requests: int = 0  # 總請求數
    successful_requests: int = 0  # 成功請求數
    failed_requests: int = 0  # 失敗請求數
    
    # 模組狀態
    is_active: bool = True
    last_activity: float = field(default_factory=time.time)
    error_count: int = 0
    
    # 自定義指標
    custom_metrics: Dict[str, Any] = field(default_factory=dict)
    
    @property
    def success_rate(self) -> float:
        """成功率"""
        if self.total_requests == 0:
            return 1.0
        return self.successful_requests / self.total_requests
    
    @property
    def error_rate(self) -> float:
        """錯誤率"""
        return 1.0 - self.success_rate

@dataclass
class SystemPerformanceSnapshot:
    """系統效能快照"""
    timestamp: float = field(default_factory=time.time)
    
    # 系統整體狀態
    total_modules: int = 0
    active_modules: int = 0
    failed_modules: int = 0
    
    # 系統整體效能
    system_cpu_usage: float = 0.0
    system_memory_usage: float = 0.0
    system_uptime: float = 0.0
    
    # 模組效能指標
    module_metrics: Dict[str, PerformanceMetrics] = field(default_factory=dict)
    
    # 系統級統計
    total_system_requests: int = 0
    system_success_rate: float = 1.0
    system_average_response_time: float = 0.0


@dataclass
class ModuleInfo:
    """模組資訊"""
    module_id: str
    module_name: str
    module_instance: Any
    module_type: ModuleType
    capabilities: List[str] = field(default_factory=list)
    dependencies: List[str] = field(default_factory=list)
    state: ModuleState = ModuleState.AVAILABLE
    priority: int = 0
    version: str = "1.0.0"
    last_active: float = field(default_factory=time.time)
    metadata: Dict[str, Any] = field(default_factory=dict)


@dataclass
class SystemFlow:
    """系統流程骨架定義"""
    flow_id: str
    flow_name: str
    required_modules: List[str]
    optional_modules: List[str] = field(default_factory=list)
    execution_order: List[str] = field(default_factory=list)
    flow_metadata: Dict[str, Any] = field(default_factory=dict)


class ModuleRegistry(ABC):
    """模組註冊表抽象介面"""
<<<<<<< HEAD
    
    @abstractmethod
    def register_module(self, module_info: ModuleInfo) -> bool:
        """註冊模組"""
        pass
    
    @abstractmethod
=======
    
    @abstractmethod
    def register_module(self, module_info: ModuleInfo) -> bool:
        """註冊模組"""
        pass
    
    @abstractmethod
>>>>>>> 039b77dd
    def get_module(self, module_id: str) -> Optional[ModuleInfo]:
        """獲取模組資訊"""
        pass
    
    @abstractmethod
    def list_modules(self) -> List[ModuleInfo]:
        """列出所有模組"""
        pass


class CoreFramework:
    """UEP 核心框架 - 系統骨架和模組管理"""
    
    def __init__(self):
        """初始化核心框架"""
        # 載入配置
        from configs.config_loader import load_config
        self.config = load_config()
<<<<<<< HEAD
        
        # 模組註冊表
        self.modules: Dict[str, ModuleInfo] = {}
        
        # 系統流程定義
        self.system_flows: Dict[str, SystemFlow] = {}
        
        # Schema 適配器已移除 - 模組使用自己的 Input/Output Schema
        
        # 框架狀態
        self.is_initialized = False
        self.initialization_time = None
        
        # ========== 效能監控系統 ==========
        self.performance_monitoring_enabled = True
        self.performance_metrics: Dict[str, PerformanceMetrics] = {}
        self.performance_history: deque = deque(maxlen=100)  # 保留最近100個快照
        self.metrics_lock = threading.Lock()
        self.system_start_time = time.time()
        
        # 監控統計
        self.monitoring_stats: Dict[str, int | float] = {
            "total_snapshots": 0,
            "last_snapshot_time": 0.0,
=======
        
        # 模組註冊表
        self.modules: Dict[str, ModuleInfo] = {}
        
        # 系統流程定義
        self.system_flows: Dict[str, SystemFlow] = {}
        
        # Schema 適配器支持
        self.use_schema_adapter = use_schema_adapter
        if self.use_schema_adapter:
            try:
                from core.schema_adapter import schema_handler
                self.schema_handler = schema_handler
                info_log("[CoreFramework] Schema 適配器已啟用")
            except ImportError:
                info_log("[CoreFramework] Schema 適配器不可用，使用傳統數據處理")
                self.use_schema_adapter = False
                self.schema_handler = None
        else:
            self.schema_handler = None
        
        # 框架狀態
        self.is_initialized = False
        self.initialization_time = None
        
        # ========== 效能監控系統 ==========
        self.performance_monitoring_enabled = True
        self.performance_metrics: Dict[str, PerformanceMetrics] = {}
        self.performance_history: deque = deque(maxlen=100)  # 保留最近100個快照
        self.metrics_lock = threading.Lock()
        self.system_start_time = time.time()
        
        # 監控統計
        self.monitoring_stats = {
            "total_snapshots": 0,
            "last_snapshot_time": 0,
>>>>>>> 039b77dd
            "monitoring_errors": 0
        }
        
        # 初始化預定義流程
        self._initialize_system_flows()
        
        info_log("[CoreFramework] 核心框架初始化完成")
        info_log("[CoreFramework] 效能監控系統已啟用")
    
    # ========== 初始化方法 ==========
    
    def initialize(self) -> bool:
        """初始化框架 - 自動發現和註冊模組"""
        try:
            if self.is_initialized:
                info_log("[CoreFramework] 框架已初始化")
                return True
            
            info_log("[CoreFramework] 開始自動模組發現和註冊...")
            
            # 自動發現和註冊模組
            self._auto_discover_modules()
            
            self.is_initialized = True
            self.initialization_time = time.time()
            
            info_log(f"[CoreFramework] 框架初始化完成，已註冊 {len(self.modules)} 個模組")
            return True
            
        except Exception as e:
            error_log(f"[CoreFramework] 框架初始化失敗: {e}")
            return False
    
    def _auto_discover_modules(self):
        """自動發現和註冊模組"""
        try:
            # 嘗試載入各個模組
            module_configs = [
                {
                    "module_id": "stt",
                    "module_name": "stt_module", 
                    "module_type": ModuleType.INPUT,
                    "capabilities": ModuleCapabilities.STT_CAPABILITIES,
                    "priority": 10
                },
                {
                    "module_id": "nlp",
                    "module_name": "nlp_module",
<<<<<<< HEAD
                    "module_type": ModuleType.INPUT, 
=======
                    "module_type": ModuleType.PROCESSING, 
>>>>>>> 039b77dd
                    "capabilities": ModuleCapabilities.NLP_CAPABILITIES,
                    "priority": 20
                },
                {
                    "module_id": "mem",
                    "module_name": "mem_module",
                    "module_type": ModuleType.PROCESSING,
                    "capabilities": ModuleCapabilities.MEM_CAPABILITIES,
                    "priority": 15
                },
                {
                    "module_id": "llm", 
                    "module_name": "llm_module",
                    "module_type": ModuleType.PROCESSING,
                    "capabilities": ModuleCapabilities.LLM_CAPABILITIES,
                    "priority": 25
                },
                {
                    "module_id": "tts",
                    "module_name": "tts_module",
                    "module_type": ModuleType.OUTPUT,
                    "capabilities": ModuleCapabilities.TTS_CAPABILITIES,
                    "priority": 5
                },
                {
                    "module_id": "sys",
                    "module_name": "sys_module", 
<<<<<<< HEAD
                    "module_type": ModuleType.PROCESSING,
=======
                    "module_type": ModuleType.SYSTEM,
>>>>>>> 039b77dd
                    "capabilities": ModuleCapabilities.SYS_CAPABILITIES,
                    "priority": 30
                }
            ]
            
            for config in module_configs:
                self._try_register_module(config)
                
        except Exception as e:
            error_log(f"[CoreFramework] 自動模組發現失敗: {e}")
    
    def _try_register_module(self, config: Dict[str, Any]):
        """嘗試註冊單個模組 - 參考 debug_api 的錯誤處理方式"""
        try:
            module_name = config["module_name"]
            
            # 檢查配置是否啟用此模組
            modules_enabled = self.config.get("modules_enabled", {})
            if not modules_enabled.get(module_name, False):
                debug_log(2, f"[CoreFramework] 模組 {module_name} 在配置中被停用，跳過註冊")
                return False
            
            info_log(f"[CoreFramework] 嘗試載入模組 '{module_name}'")
            
            # 嘗試載入模組實例 - 參考 debug_api 的錯誤處理
            from core.registry import get_module
            try:
                module_instance = get_module(module_name)
                if module_instance is None:
                    raise ImportError(f"{module_name} register() 回傳為 None")
                info_log(f"[CoreFramework] 載入模組成功：{module_name}")
            except NotImplementedError:
                debug_log(1, f"[CoreFramework] 模組 '{module_name}' 尚未被實作")
                return False
            except ImportError as e:
                error_log(f"[CoreFramework] 無法導入模組 '{module_name}': {e}")
                return False
            except Exception as e:
                error_log(f"[CoreFramework] 載入模組 '{module_name}' 時發生錯誤: {e}")
                return False
            
            # 創建模組資訊
            module_info = ModuleInfo(
                module_id=config["module_id"],
                module_name=module_name,
                module_instance=module_instance,
                module_type=config["module_type"],
                capabilities=config["capabilities"],
                priority=config["priority"],
                metadata={
                    "auto_discovered": True,
                    "registration_time": time.time(),
                    "enabled_in_config": True
                }
            )
            
            # 註冊模組
            success = self.register_module(module_info)
            if success:
                info_log(f"[CoreFramework] 已註冊模組: {config['module_id']}")
            
            return success
            
        except Exception as e:
            debug_log(1, f"[CoreFramework] 註冊模組失敗 {config.get('module_id', 'unknown')}: {e}")
            return False
    
    # ========== 模組註冊管理 ==========
    
    def register_module(self, module_info: ModuleInfo) -> bool:
        """
        註冊模組到框架
        
        Args:
            module_info: 模組資訊
            
        Returns:
            註冊是否成功
        """
        try:
            if module_info.module_id in self.modules:
                debug_log(1, f"[CoreFramework] 模組 {module_info.module_id} 已存在，跳過註冊")
                return False
            
            # 註冊到本地註冊表
            self.modules[module_info.module_id] = module_info
            
<<<<<<< HEAD
            # 註意: registry.py 只提供 get_module() 函數用於載入模組
            # 它會自動調用模組的 register() 並緩存實例
            # 不需要手動註冊到 registry,因為模組已經通過 get_module() 載入
=======
            # 註冊到全局 registry（如果可用）
            try:
                from core.registry import registry
                if hasattr(registry, 'register_module'):
                    registry.register_module(
                        module_info.module_name,
                        module_info.module_instance,
                        module_info.capabilities
                    )
            except ImportError:
                debug_log(2, "[CoreFramework] Registry 不可用，僅本地註冊")
>>>>>>> 039b77dd
            
            debug_log(2, f"[CoreFramework] 已註冊模組: {module_info.module_id}")
            return True
            
        except Exception as e:
            error_log(f"[CoreFramework] 註冊模組失敗 {module_info.module_id}: {e}")
            return False
    
    def unregister_module(self, module_id: str) -> bool:
        """註銷模組"""
        try:
            if module_id not in self.modules:
                debug_log(1, f"[CoreFramework] 模組 {module_id} 不存在")
                return False
            
            module_info = self.modules[module_id]
            
<<<<<<< HEAD
            # 註意: registry.py 的 _loaded_modules 是模組級私有變數
            # 不提供 unregister 方法,也不應該直接操作
            # 模組註銷只影響 framework 本地註冊表
=======
            # 從全局 registry 註銷
            try:
                from core.registry import registry
                if hasattr(registry, 'unregister_module'):
                    registry.unregister_module(module_info.module_name)
            except ImportError:
                pass
>>>>>>> 039b77dd
            
            # 從本地註冊表移除
            del self.modules[module_id]
            
            info_log(f"[CoreFramework] 已註銷模組: {module_id}")
            return True
            
        except Exception as e:
            error_log(f"[CoreFramework] 註銷模組失敗 {module_id}: {e}")
            return False
    
    def get_module(self, module_id: str) -> Optional[Any]:
        """獲取模組實例"""
        module_info = self.modules.get(module_id)
        return module_info.module_instance if module_info else None
    
    def get_module_info(self, module_id: str) -> Optional[ModuleInfo]:
        """獲取模組資訊"""
        return self.modules.get(module_id)
<<<<<<< HEAD
    
    def list_modules(self, module_type: Optional[ModuleType] = None) -> List[ModuleInfo]:
        """列出模組"""
        if module_type is None:
            return list(self.modules.values())
        else:
            return [info for info in self.modules.values() if info.module_type == module_type]
    
=======
    
    def list_modules(self, module_type: Optional[ModuleType] = None) -> List[ModuleInfo]:
        """列出模組"""
        if module_type is None:
            return list(self.modules.values())
        else:
            return [info for info in self.modules.values() if info.module_type == module_type]
    
>>>>>>> 039b77dd
    def get_modules_by_capability(self, capability: str) -> List[ModuleInfo]:
        """根據能力獲取模組"""
        return [
            info for info in self.modules.values()
            if capability in info.capabilities and info.state == ModuleState.AVAILABLE
        ]
    
    # ========== 系統流程骨架 ==========
    
    def _initialize_system_flows(self):
        """初始化預定義的系統流程"""
        # 對話流程
        chat_flow = SystemFlow(
            flow_id="chat_flow",
            flow_name="對話處理流程",
            required_modules=["nlp", "llm"],
            optional_modules=["mem", "tts"],
            execution_order=["nlp", "mem", "llm", "tts"]
        )
        
        # 指令流程
        command_flow = SystemFlow(
            flow_id="command_flow", 
            flow_name="指令處理流程",
            required_modules=["nlp", "sys"],
            optional_modules=["mem", "llm"],
            execution_order=["nlp", "mem", "llm", "sys"]
        )
        
        # 語音輸入流程
        voice_flow = SystemFlow(
            flow_id="voice_flow",
            flow_name="語音輸入流程",
            required_modules=["stt", "nlp"],
            optional_modules=["mem", "llm", "tts"],
            execution_order=["stt", "nlp", "mem", "llm", "tts"]
        )
        
        self.system_flows = {
            "chat": chat_flow,
            "command": command_flow,
            "voice": voice_flow
        }
    
    def get_system_flow(self, flow_id: str) -> Optional[SystemFlow]:
        """獲取系統流程定義"""
        return self.system_flows.get(flow_id)
<<<<<<< HEAD
    
    def register_system_flow(self, flow: SystemFlow):
        """註冊自定義系統流程"""
        self.system_flows[flow.flow_id] = flow
        info_log(f"[CoreFramework] 已註冊系統流程: {flow.flow_id}")
    
=======
    
    def register_system_flow(self, flow: SystemFlow):
        """註冊自定義系統流程"""
        self.system_flows[flow.flow_id] = flow
        info_log(f"[CoreFramework] 已註冊系統流程: {flow.flow_id}")
    
>>>>>>> 039b77dd
    # ========== 框架狀態和統計 ==========
    
    def get_framework_status(self) -> Dict[str, Any]:
        """獲取框架狀態"""
        uptime = time.time() - self.initialization_time if self.initialization_time else 0
        
        module_states = {}
        for module_id, info in self.modules.items():
            module_states[module_id] = {
                "state": info.state.value,
                "type": info.module_type.value,
                "capabilities": info.capabilities,
                "last_active": info.last_active
            }
        
        return {
            "is_initialized": self.is_initialized,
            "uptime_seconds": uptime,
            "total_modules": len(self.modules),
            "available_modules": len([m for m in self.modules.values() if m.state == ModuleState.AVAILABLE]),
            "system_flows": list(self.system_flows.keys()),
<<<<<<< HEAD
            "module_states": module_states
=======
            "module_states": module_states,
            "schema_adapter_enabled": self.use_schema_adapter
>>>>>>> 039b77dd
        }
    
    def update_module_state(self, module_id: str, new_state: ModuleState):
        """更新模組狀態"""
        if module_id in self.modules:
            old_state = self.modules[module_id].state
            self.modules[module_id].state = new_state
            self.modules[module_id].last_active = time.time()
            
            debug_log(3, f"[CoreFramework] 模組狀態更新 {module_id}: {old_state.value} → {new_state.value}")
    
    # ========== 系統骨架支援方法 ==========
    
    def validate_flow_dependencies(self, flow_id: str) -> Dict[str, Any]:
        """驗證系統流程的依賴關係"""
        flow = self.get_system_flow(flow_id)
        if not flow:
            return {"valid": False, "error": f"流程 {flow_id} 不存在"}
        
        missing_modules = []
        available_modules = []
        
        for module_id in flow.required_modules:
            if module_id in self.modules and self.modules[module_id].state == ModuleState.AVAILABLE:
                available_modules.append(module_id)
            else:
                missing_modules.append(module_id)
        
        return {
            "valid": len(missing_modules) == 0,
            "missing_modules": missing_modules,
            "available_modules": available_modules,
            "flow": flow
        }
    
    def get_execution_skeleton(self, flow_id: str) -> Optional[List[str]]:
        """獲取執行骨架（模組執行順序）"""
        validation = self.validate_flow_dependencies(flow_id)
        if validation["valid"]:
            flow = validation["flow"]
            return flow.execution_order
        else:
            error_log(f"[CoreFramework] 流程 {flow_id} 依賴不滿足: {validation['missing_modules']}")
            return None

    # ========== 效能監控方法 ==========
    
    # NOTE: 模組效能監控整合功能
    # 各模組尚未完成重構以支援自動效能指標報告
    # 當模組重構完成後，模組應調用 update_module_metrics() 提供效能資料
    # System Loop 會定期調用 collect_system_performance_snapshot() 進行監控
    
    def enable_performance_monitoring(self, enabled: bool = True):
        """啟用/停用效能監控"""
        self.performance_monitoring_enabled = enabled
        status = "啟用" if enabled else "停用"
        info_log(f"[CoreFramework] 效能監控已{status}")
    
    def update_module_metrics(self, module_id: str, metrics_data: Dict[str, Any]):
        """更新模組效能指標 - 供模組調用"""
        if not self.performance_monitoring_enabled:
            return
            
        try:
            with self.metrics_lock:
                if module_id not in self.performance_metrics:
                    self.performance_metrics[module_id] = PerformanceMetrics(module_id=module_id)
                
                metrics = self.performance_metrics[module_id]
                current_time = time.time()
                
                # 更新基本指標
                if 'processing_time' in metrics_data:
                    processing_time = metrics_data['processing_time']
                    metrics.processing_time = processing_time
                    
                    # 更新平均處理時間
                    if metrics.total_requests > 0:
                        total_time = metrics.average_processing_time * metrics.total_requests
                        metrics.average_processing_time = (total_time + processing_time) / (metrics.total_requests + 1)
                    else:
                        metrics.average_processing_time = processing_time
                    
                    # 更新峰值處理時間
                    if processing_time > metrics.peak_processing_time:
                        metrics.peak_processing_time = processing_time
                
                # 更新記憶體使用
                if 'memory_usage' in metrics_data:
                    memory_usage = metrics_data['memory_usage']
                    metrics.memory_usage = memory_usage
                    if memory_usage > metrics.peak_memory_usage:
                        metrics.peak_memory_usage = memory_usage
                
                # 更新請求統計
                if 'request_result' in metrics_data:
                    metrics.total_requests += 1
                    if metrics_data['request_result'] == 'success':
                        metrics.successful_requests += 1
                    else:
                        metrics.failed_requests += 1
                        metrics.error_count += 1
                
                # 更新活動狀態
                metrics.last_activity = current_time
                metrics.is_active = True
                
                # 更新自定義指標
                if 'custom_metrics' in metrics_data:
                    metrics.custom_metrics.update(metrics_data['custom_metrics'])
                
                # 更新時間戳
                metrics.timestamp = current_time
                
                debug_log(3, f"[CoreFramework] 已更新 {module_id} 效能指標")
                
        except Exception as e:
            self.monitoring_stats["monitoring_errors"] += 1
            error_log(f"[CoreFramework] 更新 {module_id} 效能指標失敗: {e}")
    
    def get_module_metrics(self, module_id: str) -> Optional[PerformanceMetrics]:
        """獲取模組效能指標"""
        with self.metrics_lock:
            return self.performance_metrics.get(module_id)
    
    def get_all_module_metrics(self) -> Dict[str, PerformanceMetrics]:
        """獲取所有模組效能指標"""
        with self.metrics_lock:
            return self.performance_metrics.copy()
    
    def collect_system_performance_snapshot(self) -> SystemPerformanceSnapshot:
        """蒐集系統效能快照 - 供 system loop 調用"""
        try:
            current_time = time.time()
            
            with self.metrics_lock:
                # 統計模組狀態
                total_modules = len(self.modules)
                active_modules = sum(1 for metrics in self.performance_metrics.values() 
                                   if metrics.is_active and (current_time - metrics.last_activity) < 300)  # 5分鐘內有活動
                failed_modules = sum(1 for metrics in self.performance_metrics.values() 
                                   if metrics.error_count > 0)
                
                # 計算系統整體統計
                total_system_requests = sum(metrics.total_requests for metrics in self.performance_metrics.values())
                total_successful = sum(metrics.successful_requests for metrics in self.performance_metrics.values())
                system_success_rate = total_successful / total_system_requests if total_system_requests > 0 else 1.0
                
                # 計算平均響應時間
                avg_times = [metrics.average_processing_time for metrics in self.performance_metrics.values() 
                           if metrics.average_processing_time > 0]
                system_average_response_time = sum(avg_times) / len(avg_times) if avg_times else 0.0
                
                # 獲取系統資源使用（簡化實現）
                system_uptime = current_time - self.system_start_time
                
                # 創建快照
                snapshot = SystemPerformanceSnapshot(
                    timestamp=current_time,
                    total_modules=total_modules,
                    active_modules=active_modules,
                    failed_modules=failed_modules,
                    system_uptime=system_uptime,
                    module_metrics=self.performance_metrics.copy(),
                    total_system_requests=total_system_requests,
                    system_success_rate=system_success_rate,
                    system_average_response_time=system_average_response_time
                )
                
                # 添加到歷史記錄
                self.performance_history.append(snapshot)
                
                # 更新監控統計
                self.monitoring_stats["total_snapshots"] += 1
                self.monitoring_stats["last_snapshot_time"] = current_time
                
                debug_log(2, f"[CoreFramework] 效能快照已生成: {total_modules} 模組, {active_modules} 活躍")
                
                return snapshot
                
        except Exception as e:
            self.monitoring_stats["monitoring_errors"] += 1
            error_log(f"[CoreFramework] 生成效能快照失敗: {e}")
            # 返回空快照
            return SystemPerformanceSnapshot()
    
    def get_performance_history(self, count: int = 10) -> List[SystemPerformanceSnapshot]:
        """獲取效能歷史記錄"""
        with self.metrics_lock:
            return list(self.performance_history)[-count:]
    
    def get_performance_summary(self) -> Dict[str, Any]:
        """獲取效能摘要 - 供調試使用"""
        with self.metrics_lock:
            current_time = time.time()
            
            summary = {
                "framework_status": {
                    "initialized": self.is_initialized,
                    "monitoring_enabled": self.performance_monitoring_enabled,
                    "uptime": current_time - self.system_start_time,
                    "total_modules": len(self.modules)
                },
                "monitoring_stats": self.monitoring_stats.copy(),
                "module_summary": {}
            }
            
            # 模組摘要
            for module_id, metrics in self.performance_metrics.items():
                summary["module_summary"][module_id] = {
                    "is_active": metrics.is_active,
                    "total_requests": metrics.total_requests,
                    "success_rate": metrics.success_rate,
                    "average_processing_time": metrics.average_processing_time,
                    "last_activity": current_time - metrics.last_activity
                }
            
            return summary
    
    def reset_performance_metrics(self):
        """重置所有效能指標"""
        with self.metrics_lock:
            self.performance_metrics.clear()
            self.performance_history.clear()
            self.monitoring_stats = {
                "total_snapshots": 0,
                "last_snapshot_time": 0,
                "monitoring_errors": 0
            }
            info_log("[CoreFramework] 效能指標已重置")


# 全局框架實例
core_framework = CoreFramework()<|MERGE_RESOLUTION|>--- conflicted
+++ resolved
@@ -192,7 +192,6 @@
 
 class ModuleRegistry(ABC):
     """模組註冊表抽象介面"""
-<<<<<<< HEAD
     
     @abstractmethod
     def register_module(self, module_info: ModuleInfo) -> bool:
@@ -200,15 +199,6 @@
         pass
     
     @abstractmethod
-=======
-    
-    @abstractmethod
-    def register_module(self, module_info: ModuleInfo) -> bool:
-        """註冊模組"""
-        pass
-    
-    @abstractmethod
->>>>>>> 039b77dd
     def get_module(self, module_id: str) -> Optional[ModuleInfo]:
         """獲取模組資訊"""
         pass
@@ -227,7 +217,10 @@
         # 載入配置
         from configs.config_loader import load_config
         self.config = load_config()
-<<<<<<< HEAD
+        
+        # 框架狀態
+        self.is_initialized = False
+        self.initialization_time = None
         
         # 模組註冊表
         self.modules: Dict[str, ModuleInfo] = {}
@@ -252,44 +245,6 @@
         self.monitoring_stats: Dict[str, int | float] = {
             "total_snapshots": 0,
             "last_snapshot_time": 0.0,
-=======
-        
-        # 模組註冊表
-        self.modules: Dict[str, ModuleInfo] = {}
-        
-        # 系統流程定義
-        self.system_flows: Dict[str, SystemFlow] = {}
-        
-        # Schema 適配器支持
-        self.use_schema_adapter = use_schema_adapter
-        if self.use_schema_adapter:
-            try:
-                from core.schema_adapter import schema_handler
-                self.schema_handler = schema_handler
-                info_log("[CoreFramework] Schema 適配器已啟用")
-            except ImportError:
-                info_log("[CoreFramework] Schema 適配器不可用，使用傳統數據處理")
-                self.use_schema_adapter = False
-                self.schema_handler = None
-        else:
-            self.schema_handler = None
-        
-        # 框架狀態
-        self.is_initialized = False
-        self.initialization_time = None
-        
-        # ========== 效能監控系統 ==========
-        self.performance_monitoring_enabled = True
-        self.performance_metrics: Dict[str, PerformanceMetrics] = {}
-        self.performance_history: deque = deque(maxlen=100)  # 保留最近100個快照
-        self.metrics_lock = threading.Lock()
-        self.system_start_time = time.time()
-        
-        # 監控統計
-        self.monitoring_stats = {
-            "total_snapshots": 0,
-            "last_snapshot_time": 0,
->>>>>>> 039b77dd
             "monitoring_errors": 0
         }
         
@@ -338,11 +293,7 @@
                 {
                     "module_id": "nlp",
                     "module_name": "nlp_module",
-<<<<<<< HEAD
                     "module_type": ModuleType.INPUT, 
-=======
-                    "module_type": ModuleType.PROCESSING, 
->>>>>>> 039b77dd
                     "capabilities": ModuleCapabilities.NLP_CAPABILITIES,
                     "priority": 20
                 },
@@ -370,11 +321,7 @@
                 {
                     "module_id": "sys",
                     "module_name": "sys_module", 
-<<<<<<< HEAD
                     "module_type": ModuleType.PROCESSING,
-=======
-                    "module_type": ModuleType.SYSTEM,
->>>>>>> 039b77dd
                     "capabilities": ModuleCapabilities.SYS_CAPABILITIES,
                     "priority": 30
                 }
@@ -462,23 +409,9 @@
             # 註冊到本地註冊表
             self.modules[module_info.module_id] = module_info
             
-<<<<<<< HEAD
             # 註意: registry.py 只提供 get_module() 函數用於載入模組
             # 它會自動調用模組的 register() 並緩存實例
             # 不需要手動註冊到 registry,因為模組已經通過 get_module() 載入
-=======
-            # 註冊到全局 registry（如果可用）
-            try:
-                from core.registry import registry
-                if hasattr(registry, 'register_module'):
-                    registry.register_module(
-                        module_info.module_name,
-                        module_info.module_instance,
-                        module_info.capabilities
-                    )
-            except ImportError:
-                debug_log(2, "[CoreFramework] Registry 不可用，僅本地註冊")
->>>>>>> 039b77dd
             
             debug_log(2, f"[CoreFramework] 已註冊模組: {module_info.module_id}")
             return True
@@ -496,19 +429,9 @@
             
             module_info = self.modules[module_id]
             
-<<<<<<< HEAD
             # 註意: registry.py 的 _loaded_modules 是模組級私有變數
             # 不提供 unregister 方法,也不應該直接操作
             # 模組註銷只影響 framework 本地註冊表
-=======
-            # 從全局 registry 註銷
-            try:
-                from core.registry import registry
-                if hasattr(registry, 'unregister_module'):
-                    registry.unregister_module(module_info.module_name)
-            except ImportError:
-                pass
->>>>>>> 039b77dd
             
             # 從本地註冊表移除
             del self.modules[module_id]
@@ -528,7 +451,6 @@
     def get_module_info(self, module_id: str) -> Optional[ModuleInfo]:
         """獲取模組資訊"""
         return self.modules.get(module_id)
-<<<<<<< HEAD
     
     def list_modules(self, module_type: Optional[ModuleType] = None) -> List[ModuleInfo]:
         """列出模組"""
@@ -537,16 +459,6 @@
         else:
             return [info for info in self.modules.values() if info.module_type == module_type]
     
-=======
-    
-    def list_modules(self, module_type: Optional[ModuleType] = None) -> List[ModuleInfo]:
-        """列出模組"""
-        if module_type is None:
-            return list(self.modules.values())
-        else:
-            return [info for info in self.modules.values() if info.module_type == module_type]
-    
->>>>>>> 039b77dd
     def get_modules_by_capability(self, capability: str) -> List[ModuleInfo]:
         """根據能力獲取模組"""
         return [
@@ -594,21 +506,12 @@
     def get_system_flow(self, flow_id: str) -> Optional[SystemFlow]:
         """獲取系統流程定義"""
         return self.system_flows.get(flow_id)
-<<<<<<< HEAD
     
     def register_system_flow(self, flow: SystemFlow):
         """註冊自定義系統流程"""
         self.system_flows[flow.flow_id] = flow
         info_log(f"[CoreFramework] 已註冊系統流程: {flow.flow_id}")
     
-=======
-    
-    def register_system_flow(self, flow: SystemFlow):
-        """註冊自定義系統流程"""
-        self.system_flows[flow.flow_id] = flow
-        info_log(f"[CoreFramework] 已註冊系統流程: {flow.flow_id}")
-    
->>>>>>> 039b77dd
     # ========== 框架狀態和統計 ==========
     
     def get_framework_status(self) -> Dict[str, Any]:
@@ -630,12 +533,7 @@
             "total_modules": len(self.modules),
             "available_modules": len([m for m in self.modules.values() if m.state == ModuleState.AVAILABLE]),
             "system_flows": list(self.system_flows.keys()),
-<<<<<<< HEAD
             "module_states": module_states
-=======
-            "module_states": module_states,
-            "schema_adapter_enabled": self.use_schema_adapter
->>>>>>> 039b77dd
         }
     
     def update_module_state(self, module_id: str, new_state: ModuleState):
